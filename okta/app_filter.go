--- conflicted
+++ resolved
@@ -135,11 +135,7 @@
 
 	if after := sdk.GetAfterParam(res); after != "" && !filters.shouldShortCircuit(results.Apps) {
 		qp.After = after
-<<<<<<< HEAD
-		return collectSamlApps(reqExe, filters, results, qp)
-=======
-		return collectApps(ctx, reqExe, filters, results, qp)
->>>>>>> 577eaf12
+		return collectSamlApps(ctx, reqExe, filters, results, qp)
 	}
 
 	return nil
