package okta

import (
	"context"
	"fmt"
	"hash/crc32"

	"github.com/hashicorp/terraform-plugin-sdk/v2/diag"
	"github.com/hashicorp/terraform-plugin-sdk/v2/helper/schema"
	"github.com/okta/okta-sdk-golang/v2/okta"
	"github.com/okta/okta-sdk-golang/v2/okta/query"
)

func dataSourceUsers() *schema.Resource {
	return &schema.Resource{
		ReadContext: dataSourceUsersRead,
		Schema: map[string]*schema.Schema{
			"group_id": {
				Type:          schema.TypeString,
				Optional:      true,
				Description:   "Find users based on group membership using the id of the group.",
				ConflictsWith: []string{"search"},
			},
			"include_groups": {
				Type:        schema.TypeBool,
				Optional:    true,
				Default:     false,
				Description: "Fetch group memberships for each user",
			},
			"search": {
<<<<<<< HEAD
				Type:          schema.TypeSet,
				Optional:      true,
				Description:   "Filter to find a user, each filter will be concatenated with an AND clause. Please be aware profile properties must match what is in Okta, which is likely camel case",
				ConflictsWith: []string{"group_id"},
=======
				Type:        schema.TypeSet,
				Required:    true,
				Description: userSearchSchemaDescription,
>>>>>>> 494cce8b
				Elem: &schema.Resource{
					Schema: userSearchSchema,
				},
			},
			"users": {
				Type:     schema.TypeList,
				Computed: true,
				Elem: &schema.Resource{
					Schema: buildSchema(userProfileDataSchema,
						map[string]*schema.Schema{
							"id": {
								Type:     schema.TypeString,
								Computed: true,
							},
						}),
				},
			},
		},
	}
}

func dataSourceUsersRead(ctx context.Context, d *schema.ResourceData, m interface{}) diag.Diagnostics {
	var (
		users []*okta.User
		id    string
		err   error
	)

	client := getOktaClientFromMetadata(m)

	if groupId, ok := d.GetOk("group_id"); ok {
		id = groupId.(string)
		users, err = listGroupUsers(ctx, m, id)
	} else if _, ok := d.GetOk("search"); ok {
		params := &query.Params{Search: getSearchCriteria(d), Limit: defaultPaginationLimit, SortOrder: "0"}
		id = fmt.Sprintf("%d", crc32.ChecksumIEEE([]byte(params.String())))
		users, err = collectUsers(ctx, client, params)
	} else {
		return diag.Errorf("must specify either group_id or search attributes")
	}

	if err != nil {
		return diag.Errorf("failed to list users: %v", err)
	}
	d.SetId(id)
	shouldGetGroups := d.Get("include_groups").(bool)
	arr := make([]map[string]interface{}, len(users))
	for i, user := range users {
		rawMap := flattenUser(user)
		rawMap["id"] = user.Id
		if shouldGetGroups {
			groups, err := getGroupsForUser(ctx, user.Id, client)
			if err != nil {
				return diag.Errorf("failed to list users: %v", err)
			}
			rawMap["group_memberships"] = groups
		}
		arr[i] = rawMap
	}
	_ = d.Set("users", arr)
	return nil
}

func collectUsers(ctx context.Context, client *okta.Client, qp *query.Params) ([]*okta.User, error) {
	users, resp, err := client.User.ListUsers(ctx, qp)
	if err != nil {
		return nil, err
	}
	for resp.HasNextPage() {
		var nextUsers []*okta.User
		resp, err = resp.Next(ctx, &nextUsers)
		if err != nil {
			return nil, err
		}
		for i := range nextUsers {
			users = append(users, nextUsers[i])
		}
	}
	return users, nil
}<|MERGE_RESOLUTION|>--- conflicted
+++ resolved
@@ -28,16 +28,10 @@
 				Description: "Fetch group memberships for each user",
 			},
 			"search": {
-<<<<<<< HEAD
 				Type:          schema.TypeSet,
 				Optional:      true,
-				Description:   "Filter to find a user, each filter will be concatenated with an AND clause. Please be aware profile properties must match what is in Okta, which is likely camel case",
+				Description:   userSearchSchemaDescription,
 				ConflictsWith: []string{"group_id"},
-=======
-				Type:        schema.TypeSet,
-				Required:    true,
-				Description: userSearchSchemaDescription,
->>>>>>> 494cce8b
 				Elem: &schema.Resource{
 					Schema: userSearchSchema,
 				},
