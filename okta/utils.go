package okta

import (
	"context"
<<<<<<< HEAD
	"crypto/x509"
	"encoding/base64"
=======
	"crypto/sha256"
	"encoding/hex"
>>>>>>> ef238686
	"encoding/json"
	"encoding/pem"
	"errors"
	"fmt"
	"io"
	"log"
	"net/http"
	"os"
	"strconv"
	"strings"
	"unicode"

	"github.com/hashicorp/go-hclog"
	"github.com/hashicorp/terraform-plugin-sdk/v2/helper/schema"
	"github.com/okta/okta-sdk-golang/v2/okta"
	"github.com/okta/terraform-provider-okta/sdk"
)

const defaultPaginationLimit int64 = 200

func buildSchema(schemas ...map[string]*schema.Schema) map[string]*schema.Schema {
	r := map[string]*schema.Schema{}
	for _, s := range schemas {
		for key, val := range s {
			r[key] = val
		}
	}
	return r
}

// camel cased strings from okta responses become underscore separated to match
// the terraform configs for state file setting (ie. firstName from okta response becomes first_name)
func camelCaseToUnderscore(s string) string {
	a := []rune(s)

	for i, r := range a {
		if !unicode.IsLower(r) {
			a = append(a, 0)
			a[i] = unicode.ToLower(r)
			copy(a[i+1:], a[i:])
			a[i] = []rune("_")[0]
		}
	}

	s = string(a)

	return s
}

func conditionalRequire(d *schema.ResourceData, propList []string, reason string) error {
	var missing []string

	for _, prop := range propList {
		if _, ok := d.GetOk(prop); !ok {
			missing = append(missing, prop)
		}
	}

	if len(missing) > 0 {
		return fmt.Errorf("missing conditionally required fields, reason: '%s', missing fields: %s", reason, strings.Join(missing, ", "))
	}

	return nil
}

// Conditionally validates a slice of strings for required and valid values.
func conditionalValidator(field, typeValue string, require, valid, actual []string) error {
	explanation := fmt.Sprintf("failed conditional validation for field \"%s\" of type \"%s\", it can contain %s", field, typeValue, strings.Join(valid, ", "))

	if len(require) > 0 {
		explanation = fmt.Sprintf("%s and must contain %s", explanation, strings.Join(require, ", "))
	}

	for _, val := range require {
		if !contains(actual, val) {
			return fmt.Errorf("%s, received %s", explanation, strings.Join(actual, ", "))
		}
	}

	for _, val := range actual {
		if !contains(valid, val) {
			return fmt.Errorf("%s, received %s", explanation, strings.Join(actual, ", "))
		}
	}

	return nil
}

func contains(s []string, e string) bool {
	for _, a := range s {
		if a == e {
			return true
		}
	}
	return false
}

func containsInt(codes []int, code int) bool {
	for _, a := range codes {
		if a == code {
			return true
		}
	}
	return false
}

// Ensures at least one element is contained in provided slice. More performant version of contains(..) || contains(..)
func containsOne(s []string, elements ...string) bool {
	for _, a := range s {
		if contains(elements, a) {
			return true
		}
	}
	return false
}

func convertInterfaceToStringSet(purportedSet interface{}) []string {
	return convertInterfaceToStringArr(purportedSet.(*schema.Set).List())
}

func convertInterfaceToStringSetNullable(purportedSet interface{}) []string {
	set, ok := purportedSet.(*schema.Set)
	if ok {
		return convertInterfaceToStringArrNullable(set.List())
	}
	return nil
}

func convertInterfaceToStringArr(purportedList interface{}) []string {
	var arr []string
	rawArr, ok := purportedList.([]interface{})
	if ok {
		arr = convertInterfaceArrToStringArr(rawArr)
	}
	return arr
}

func convertInterfaceArrToStringArr(rawArr []interface{}) []string {
	arr := make([]string, len(rawArr))
	for i, thing := range rawArr {
		arr[i] = thing.(string)
	}
	return arr
}

// Converts interface to string array, if there are no elements it returns nil to conform with optional properties.
func convertInterfaceToStringArrNullable(purportedList interface{}) []string {
	arr := convertInterfaceToStringArr(purportedList)
	if len(arr) < 1 {
		return nil
	}
	return arr
}

func createNestedResourceImporter(fields []string) *schema.ResourceImporter {
	return createCustomNestedResourceImporter(fields, fmt.Sprintf("Expecting the following format %s", strings.Join(fields, "/")))
}

// Fields should be in order, for instance, []string{"auth_server_id", "policy_id", "id"}
func createCustomNestedResourceImporter(fields []string, errMessage string) *schema.ResourceImporter {
	return &schema.ResourceImporter{
		StateContext: func(ctx context.Context, d *schema.ResourceData, m interface{}) ([]*schema.ResourceData, error) {
			parts := strings.Split(d.Id(), "/")
			if len(parts) != len(fields) {
				return nil, fmt.Errorf("invalid resource import specifier. %s", errMessage)
			}

			for i, field := range fields {
				if field == "id" {
					d.SetId(parts[i])
					continue
				}
				_ = d.Set(field, parts[i])
			}

			return []*schema.ResourceData{d}, nil
		},
	}
}

func convertStringSliceToInterfaceSlice(stringList []string) []interface{} {
	if len(stringList) == 0 {
		return nil
	}
	arr := make([]interface{}, len(stringList))
	for i, str := range stringList {
		arr[i] = str
	}
	return arr
}

func convertStringSliceToSet(stringList []string) *schema.Set {
	arr := make([]interface{}, len(stringList))
	for i, str := range stringList {
		arr[i] = str
	}
	return schema.NewSet(schema.HashString, arr)
}

func convertStringSliceToSetNullable(stringList []string) *schema.Set {
	if len(stringList) == 0 {
		return nil
	}
	arr := make([]interface{}, len(stringList))
	for i, str := range stringList {
		arr[i] = str
	}
	return schema.NewSet(schema.HashString, arr)
}

func createValueDiffSuppression(newValueToIgnore string) schema.SchemaDiffSuppressFunc {
	return func(k, old, new string, d *schema.ResourceData) bool {
		return new == newValueToIgnore
	}
}

func ensureNotDefault(d *schema.ResourceData, t string) error {
	thing := fmt.Sprintf("Default %s", t)

	if d.Get("name").(string) == thing {
		return fmt.Errorf("%s is immutable", thing)
	}

	return nil
}

func getMapString(m map[string]interface{}, key string) string {
	if v, ok := m[key]; ok {
		return v.(string)
	}
	return ""
}

func boolPtr(b bool) (ptr *bool) {
	ptr = &b
	return
}

func stringPtr(s string) (ptr *string) {
	ptr = &s
	return
}

func doesResourceExist(response *okta.Response, err error) (bool, error) {
	if response == nil {
		return false, err
	}
	// We don't want to consider a 404 an error in some cases and thus the delineation
	if response.StatusCode == 404 {
		return false, nil
	}
	if err != nil {
		return false, responseErr(response, err)
	}

	defer response.Body.Close()
	b, err := io.ReadAll(response.Body)
	if err != nil {
		return false, responseErr(response, err)
	}
	// some of the API response can be 200 and return an empty object or list meaning nothing was found
	body := string(b)
	if body == "{}" || body == "[]" {
		return false, nil
	}

	return true, nil
}

// Useful shortcut for suppressing errors from Okta's SDK when a resource does not exist. Usually used during deletion
// of nested resources.
func suppressErrorOn404(resp *okta.Response, err error) error {
	if resp != nil && resp.StatusCode == http.StatusNotFound {
		return nil
	}
	return responseErr(resp, err)
}

func getParallelismFromMetadata(meta interface{}) int {
	return meta.(*Config).parallelism
}

func getOktaClientFromMetadata(meta interface{}) *okta.Client {
	return meta.(*Config).oktaClient
}

func getSupplementFromMetadata(meta interface{}) *sdk.APISupplement {
	return meta.(*Config).supplementClient
}

func getRequestExecutor(m interface{}) *okta.RequestExecutor {
	return getOktaClientFromMetadata(m).GetRequestExecutor()
}

func is404(resp *okta.Response) bool {
	return resp != nil && resp.StatusCode == http.StatusNotFound
}

func logger(meta interface{}) hclog.Logger {
	return meta.(*Config).logger
}

func normalizeDataJSON(val interface{}) string {
	dataMap := map[string]interface{}{}

	// Ignoring errors since we know it is valid
	_ = json.Unmarshal([]byte(val.(string)), &dataMap)
	ret, _ := json.Marshal(dataMap)

	return string(ret)
}

// Opposite of append
func remove(arr []string, el string) []string {
	var newArr []string

	for _, item := range arr {
		if item != el {
			newArr = append(newArr, item)
		}
	}
	return newArr
}

// The best practices states that aggregate types should have error handling (think non-primitive). This will not attempt to set nil values.
func setNonPrimitives(d *schema.ResourceData, valueMap map[string]interface{}) error {
	for k, v := range valueMap {
		if v != nil {
			if err := d.Set(k, v); err != nil {
				return fmt.Errorf("error setting %s for resource %s: %s", k, d.Id(), err)
			}
		}
	}
	return nil
}

// Okta SDK will (not often) return just `Okta API has returned an error: ""`` when the error is not valid JSON.
// The status should help with debugability. Potentially also could check for an empty error and omit
// it when it occurs and build some more context.
func responseErr(resp *okta.Response, err error) error {
	if err != nil {
		msg := err.Error()
		if resp != nil {
			msg += fmt.Sprintf(", Status: %s", resp.Status)
		}
		return errors.New(msg)
	}
	return nil
}

func validatePriority(in, out int64) error {
	if in > 0 && in != out {
		return fmt.Errorf("provided priority was not valid, got: %d, API responded with: %d. See schema for attribute details", in, out)
	}
	return nil
}

func buildEnum(ae []interface{}, elemType string) ([]interface{}, error) {
	enum := make([]interface{}, len(ae))
	for i, aeVal := range ae {
		if aeVal == nil {
			switch elemType {
			case "number":
				enum[i] = float64(0)
			case "integer":
				enum[i] = 0
			default:
				enum[i] = ""
			}
			continue
		}

		aeStr, ok := aeVal.(string)
		if !ok {
			return nil, fmt.Errorf("expected %+v value to cast to string", aeVal)
		}
		switch elemType {
		case "number":
			f, err := strconv.ParseFloat(aeStr, 64)
			if err != nil {
				return nil, errInvalidElemFormat
			}
			enum[i] = f
		case "integer":
			f, err := strconv.Atoi(aeStr)
			if err != nil {
				return nil, errInvalidElemFormat
			}
			enum[i] = f
		default:
			enum[i] = aeStr
		}
	}
	return enum, nil
}

<<<<<<< HEAD
// Normalizes to certificate object when it's passed as a the raw b64 block instead of a full pem file
func rawCertNormalize(certContents string) (*x509.Certificate, error) {
	certContents = strings.ReplaceAll(strings.TrimSpace(certContents), " ", "")
	certDecoded, err := base64.StdEncoding.DecodeString(certContents)
	if err != nil {
		return nil, fmt.Errorf("failed to decode b64: %s", err)
	}
	cert, err := x509.ParseCertificate(certDecoded)
	if err != nil {
		return nil, fmt.Errorf("failed to decode pem certificate: %s", err)
	}

	return cert, nil
}

// Normalizes to certificate object when passed as PEM formatted certificate file
func pemCertNormalize(certContents string) (*x509.Certificate, error) {
	certContents = strings.TrimSpace(certContents)
	cert, rest := pem.Decode([]byte(certContents))
	if cert == nil {
		return nil, fmt.Errorf("failed to decode PEM file, rest: %s", rest)
	}

	parsedCert, err := x509.ParseCertificate(cert.Bytes)
	if err != nil {
		return nil, fmt.Errorf("failed to parse certificate: %s", err)
	}

	return parsedCert, nil
}

func certNormalize(certContents string) (*x509.Certificate, error) {
	certDecoded, err := pemCertNormalize(certContents)
	if err == nil {
		return certDecoded, nil
	}
	certDecoded, err = rawCertNormalize(certContents)
	if err != nil {
		return nil, err
	}
	return certDecoded, nil
=======
// localFileStateFunc - helper for schema.Schema StateFunc checking if a the
// blob of a local file has changed - is not file path dependant.
func localFileStateFunc(val interface{}) string {
	filePath := val.(string)
	if filePath == "" {
		return ""
	}
	return computeFileHash(filePath)
}

// computeFileHash - equivalent to  `shasum -a 256 filepath`
func computeFileHash(filename string) string {
	file, err := os.Open(filename)
	if err != nil {
		return ""
	}
	defer file.Close()
	h := sha256.New()
	if _, err := io.Copy(h, file); err != nil {
		log.Fatal(err)
	}
	return hex.EncodeToString(h.Sum(nil))
}

// suppressDuringCreateFunc - attribute has changed assume this is a create and
// treat the properties as readers not caring about what would otherwise apear
// to be drift.
func suppressDuringCreateFunc(attribute string) func(k, old, new string, d *schema.ResourceData) bool {
	return func(k, old, new string, d *schema.ResourceData) bool {
		if d.HasChange(attribute) {
			return true
		}
		return old == new
	}
>>>>>>> ef238686
}<|MERGE_RESOLUTION|>--- conflicted
+++ resolved
@@ -2,13 +2,10 @@
 
 import (
 	"context"
-<<<<<<< HEAD
+	"crypto/sha256"
 	"crypto/x509"
 	"encoding/base64"
-=======
-	"crypto/sha256"
 	"encoding/hex"
->>>>>>> ef238686
 	"encoding/json"
 	"encoding/pem"
 	"errors"
@@ -30,457 +27,456 @@
 const defaultPaginationLimit int64 = 200
 
 func buildSchema(schemas ...map[string]*schema.Schema) map[string]*schema.Schema {
-	r := map[string]*schema.Schema{}
-	for _, s := range schemas {
-		for key, val := range s {
-			r[key] = val
-		}
-	}
-	return r
+    r := map[string]*schema.Schema{}
+    for _, s := range schemas {
+        for key, val := range s {
+            r[key] = val
+        }
+    }
+    return r
 }
 
 // camel cased strings from okta responses become underscore separated to match
 // the terraform configs for state file setting (ie. firstName from okta response becomes first_name)
 func camelCaseToUnderscore(s string) string {
-	a := []rune(s)
-
-	for i, r := range a {
-		if !unicode.IsLower(r) {
-			a = append(a, 0)
-			a[i] = unicode.ToLower(r)
-			copy(a[i+1:], a[i:])
-			a[i] = []rune("_")[0]
-		}
-	}
-
-	s = string(a)
-
-	return s
+    a := []rune(s)
+
+    for i, r := range a {
+        if !unicode.IsLower(r) {
+            a = append(a, 0)
+            a[i] = unicode.ToLower(r)
+            copy(a[i+1:], a[i:])
+            a[i] = []rune("_")[0]
+        }
+    }
+
+    s = string(a)
+
+    return s
 }
 
 func conditionalRequire(d *schema.ResourceData, propList []string, reason string) error {
-	var missing []string
-
-	for _, prop := range propList {
-		if _, ok := d.GetOk(prop); !ok {
-			missing = append(missing, prop)
-		}
-	}
-
-	if len(missing) > 0 {
-		return fmt.Errorf("missing conditionally required fields, reason: '%s', missing fields: %s", reason, strings.Join(missing, ", "))
-	}
-
-	return nil
+    var missing []string
+
+    for _, prop := range propList {
+        if _, ok := d.GetOk(prop); !ok {
+            missing = append(missing, prop)
+        }
+    }
+
+    if len(missing) > 0 {
+        return fmt.Errorf("missing conditionally required fields, reason: '%s', missing fields: %s", reason, strings.Join(missing, ", "))
+    }
+
+    return nil
 }
 
 // Conditionally validates a slice of strings for required and valid values.
 func conditionalValidator(field, typeValue string, require, valid, actual []string) error {
-	explanation := fmt.Sprintf("failed conditional validation for field \"%s\" of type \"%s\", it can contain %s", field, typeValue, strings.Join(valid, ", "))
-
-	if len(require) > 0 {
-		explanation = fmt.Sprintf("%s and must contain %s", explanation, strings.Join(require, ", "))
-	}
-
-	for _, val := range require {
-		if !contains(actual, val) {
-			return fmt.Errorf("%s, received %s", explanation, strings.Join(actual, ", "))
-		}
-	}
-
-	for _, val := range actual {
-		if !contains(valid, val) {
-			return fmt.Errorf("%s, received %s", explanation, strings.Join(actual, ", "))
-		}
-	}
-
-	return nil
+    explanation := fmt.Sprintf("failed conditional validation for field \"%s\" of type \"%s\", it can contain %s", field, typeValue, strings.Join(valid, ", "))
+
+    if len(require) > 0 {
+        explanation = fmt.Sprintf("%s and must contain %s", explanation, strings.Join(require, ", "))
+    }
+
+    for _, val := range require {
+        if !contains(actual, val) {
+            return fmt.Errorf("%s, received %s", explanation, strings.Join(actual, ", "))
+        }
+    }
+
+    for _, val := range actual {
+        if !contains(valid, val) {
+            return fmt.Errorf("%s, received %s", explanation, strings.Join(actual, ", "))
+        }
+    }
+
+    return nil
 }
 
 func contains(s []string, e string) bool {
-	for _, a := range s {
-		if a == e {
-			return true
-		}
-	}
-	return false
+    for _, a := range s {
+        if a == e {
+            return true
+        }
+    }
+    return false
 }
 
 func containsInt(codes []int, code int) bool {
-	for _, a := range codes {
-		if a == code {
-			return true
-		}
-	}
-	return false
+    for _, a := range codes {
+        if a == code {
+            return true
+        }
+    }
+    return false
 }
 
 // Ensures at least one element is contained in provided slice. More performant version of contains(..) || contains(..)
 func containsOne(s []string, elements ...string) bool {
-	for _, a := range s {
-		if contains(elements, a) {
-			return true
-		}
-	}
-	return false
+    for _, a := range s {
+        if contains(elements, a) {
+            return true
+        }
+    }
+    return false
 }
 
 func convertInterfaceToStringSet(purportedSet interface{}) []string {
-	return convertInterfaceToStringArr(purportedSet.(*schema.Set).List())
+    return convertInterfaceToStringArr(purportedSet.(*schema.Set).List())
 }
 
 func convertInterfaceToStringSetNullable(purportedSet interface{}) []string {
-	set, ok := purportedSet.(*schema.Set)
-	if ok {
-		return convertInterfaceToStringArrNullable(set.List())
-	}
-	return nil
+    set, ok := purportedSet.(*schema.Set)
+    if ok {
+        return convertInterfaceToStringArrNullable(set.List())
+    }
+    return nil
 }
 
 func convertInterfaceToStringArr(purportedList interface{}) []string {
-	var arr []string
-	rawArr, ok := purportedList.([]interface{})
-	if ok {
-		arr = convertInterfaceArrToStringArr(rawArr)
-	}
-	return arr
+    var arr []string
+    rawArr, ok := purportedList.([]interface{})
+    if ok {
+        arr = convertInterfaceArrToStringArr(rawArr)
+    }
+    return arr
 }
 
 func convertInterfaceArrToStringArr(rawArr []interface{}) []string {
-	arr := make([]string, len(rawArr))
-	for i, thing := range rawArr {
-		arr[i] = thing.(string)
-	}
-	return arr
+    arr := make([]string, len(rawArr))
+    for i, thing := range rawArr {
+        arr[i] = thing.(string)
+    }
+    return arr
 }
 
 // Converts interface to string array, if there are no elements it returns nil to conform with optional properties.
 func convertInterfaceToStringArrNullable(purportedList interface{}) []string {
-	arr := convertInterfaceToStringArr(purportedList)
-	if len(arr) < 1 {
-		return nil
-	}
-	return arr
+    arr := convertInterfaceToStringArr(purportedList)
+    if len(arr) < 1 {
+        return nil
+    }
+    return arr
 }
 
 func createNestedResourceImporter(fields []string) *schema.ResourceImporter {
-	return createCustomNestedResourceImporter(fields, fmt.Sprintf("Expecting the following format %s", strings.Join(fields, "/")))
+    return createCustomNestedResourceImporter(fields, fmt.Sprintf("Expecting the following format %s", strings.Join(fields, "/")))
 }
 
 // Fields should be in order, for instance, []string{"auth_server_id", "policy_id", "id"}
 func createCustomNestedResourceImporter(fields []string, errMessage string) *schema.ResourceImporter {
-	return &schema.ResourceImporter{
-		StateContext: func(ctx context.Context, d *schema.ResourceData, m interface{}) ([]*schema.ResourceData, error) {
-			parts := strings.Split(d.Id(), "/")
-			if len(parts) != len(fields) {
-				return nil, fmt.Errorf("invalid resource import specifier. %s", errMessage)
-			}
-
-			for i, field := range fields {
-				if field == "id" {
-					d.SetId(parts[i])
-					continue
-				}
-				_ = d.Set(field, parts[i])
-			}
-
-			return []*schema.ResourceData{d}, nil
-		},
-	}
+    return &schema.ResourceImporter{
+        StateContext: func(ctx context.Context, d *schema.ResourceData, m interface{}) ([]*schema.ResourceData, error) {
+            parts := strings.Split(d.Id(), "/")
+            if len(parts) != len(fields) {
+                return nil, fmt.Errorf("invalid resource import specifier. %s", errMessage)
+            }
+
+            for i, field := range fields {
+                if field == "id" {
+                    d.SetId(parts[i])
+                    continue
+                }
+                _ = d.Set(field, parts[i])
+            }
+
+            return []*schema.ResourceData{d}, nil
+        },
+    }
 }
 
 func convertStringSliceToInterfaceSlice(stringList []string) []interface{} {
-	if len(stringList) == 0 {
-		return nil
-	}
-	arr := make([]interface{}, len(stringList))
-	for i, str := range stringList {
-		arr[i] = str
-	}
-	return arr
+    if len(stringList) == 0 {
+        return nil
+    }
+    arr := make([]interface{}, len(stringList))
+    for i, str := range stringList {
+        arr[i] = str
+    }
+    return arr
 }
 
 func convertStringSliceToSet(stringList []string) *schema.Set {
-	arr := make([]interface{}, len(stringList))
-	for i, str := range stringList {
-		arr[i] = str
-	}
-	return schema.NewSet(schema.HashString, arr)
+    arr := make([]interface{}, len(stringList))
+    for i, str := range stringList {
+        arr[i] = str
+    }
+    return schema.NewSet(schema.HashString, arr)
 }
 
 func convertStringSliceToSetNullable(stringList []string) *schema.Set {
-	if len(stringList) == 0 {
-		return nil
-	}
-	arr := make([]interface{}, len(stringList))
-	for i, str := range stringList {
-		arr[i] = str
-	}
-	return schema.NewSet(schema.HashString, arr)
+    if len(stringList) == 0 {
+        return nil
+    }
+    arr := make([]interface{}, len(stringList))
+    for i, str := range stringList {
+        arr[i] = str
+    }
+    return schema.NewSet(schema.HashString, arr)
 }
 
 func createValueDiffSuppression(newValueToIgnore string) schema.SchemaDiffSuppressFunc {
-	return func(k, old, new string, d *schema.ResourceData) bool {
-		return new == newValueToIgnore
-	}
+    return func(k, old, new string, d *schema.ResourceData) bool {
+        return new == newValueToIgnore
+    }
 }
 
 func ensureNotDefault(d *schema.ResourceData, t string) error {
-	thing := fmt.Sprintf("Default %s", t)
-
-	if d.Get("name").(string) == thing {
-		return fmt.Errorf("%s is immutable", thing)
-	}
-
-	return nil
+    thing := fmt.Sprintf("Default %s", t)
+
+    if d.Get("name").(string) == thing {
+        return fmt.Errorf("%s is immutable", thing)
+    }
+
+    return nil
 }
 
 func getMapString(m map[string]interface{}, key string) string {
-	if v, ok := m[key]; ok {
-		return v.(string)
-	}
-	return ""
+    if v, ok := m[key]; ok {
+        return v.(string)
+    }
+    return ""
 }
 
 func boolPtr(b bool) (ptr *bool) {
-	ptr = &b
-	return
+    ptr = &b
+    return
 }
 
 func stringPtr(s string) (ptr *string) {
-	ptr = &s
-	return
+    ptr = &s
+    return
 }
 
 func doesResourceExist(response *okta.Response, err error) (bool, error) {
-	if response == nil {
-		return false, err
-	}
-	// We don't want to consider a 404 an error in some cases and thus the delineation
-	if response.StatusCode == 404 {
-		return false, nil
-	}
-	if err != nil {
-		return false, responseErr(response, err)
-	}
-
-	defer response.Body.Close()
-	b, err := io.ReadAll(response.Body)
-	if err != nil {
-		return false, responseErr(response, err)
-	}
-	// some of the API response can be 200 and return an empty object or list meaning nothing was found
-	body := string(b)
-	if body == "{}" || body == "[]" {
-		return false, nil
-	}
-
-	return true, nil
+    if response == nil {
+        return false, err
+    }
+    // We don't want to consider a 404 an error in some cases and thus the delineation
+    if response.StatusCode == 404 {
+        return false, nil
+    }
+    if err != nil {
+        return false, responseErr(response, err)
+    }
+
+    defer response.Body.Close()
+    b, err := io.ReadAll(response.Body)
+    if err != nil {
+        return false, responseErr(response, err)
+    }
+    // some of the API response can be 200 and return an empty object or list meaning nothing was found
+    body := string(b)
+    if body == "{}" || body == "[]" {
+        return false, nil
+    }
+
+    return true, nil
 }
 
 // Useful shortcut for suppressing errors from Okta's SDK when a resource does not exist. Usually used during deletion
 // of nested resources.
 func suppressErrorOn404(resp *okta.Response, err error) error {
-	if resp != nil && resp.StatusCode == http.StatusNotFound {
-		return nil
-	}
-	return responseErr(resp, err)
+    if resp != nil && resp.StatusCode == http.StatusNotFound {
+        return nil
+    }
+    return responseErr(resp, err)
 }
 
 func getParallelismFromMetadata(meta interface{}) int {
-	return meta.(*Config).parallelism
+    return meta.(*Config).parallelism
 }
 
 func getOktaClientFromMetadata(meta interface{}) *okta.Client {
-	return meta.(*Config).oktaClient
+    return meta.(*Config).oktaClient
 }
 
 func getSupplementFromMetadata(meta interface{}) *sdk.APISupplement {
-	return meta.(*Config).supplementClient
+    return meta.(*Config).supplementClient
 }
 
 func getRequestExecutor(m interface{}) *okta.RequestExecutor {
-	return getOktaClientFromMetadata(m).GetRequestExecutor()
+    return getOktaClientFromMetadata(m).GetRequestExecutor()
 }
 
 func is404(resp *okta.Response) bool {
-	return resp != nil && resp.StatusCode == http.StatusNotFound
+    return resp != nil && resp.StatusCode == http.StatusNotFound
 }
 
 func logger(meta interface{}) hclog.Logger {
-	return meta.(*Config).logger
+    return meta.(*Config).logger
 }
 
 func normalizeDataJSON(val interface{}) string {
-	dataMap := map[string]interface{}{}
-
-	// Ignoring errors since we know it is valid
-	_ = json.Unmarshal([]byte(val.(string)), &dataMap)
-	ret, _ := json.Marshal(dataMap)
-
-	return string(ret)
+    dataMap := map[string]interface{}{}
+
+    // Ignoring errors since we know it is valid
+    _ = json.Unmarshal([]byte(val.(string)), &dataMap)
+    ret, _ := json.Marshal(dataMap)
+
+    return string(ret)
 }
 
 // Opposite of append
 func remove(arr []string, el string) []string {
-	var newArr []string
-
-	for _, item := range arr {
-		if item != el {
-			newArr = append(newArr, item)
-		}
-	}
-	return newArr
+    var newArr []string
+
+    for _, item := range arr {
+        if item != el {
+            newArr = append(newArr, item)
+        }
+    }
+    return newArr
 }
 
 // The best practices states that aggregate types should have error handling (think non-primitive). This will not attempt to set nil values.
 func setNonPrimitives(d *schema.ResourceData, valueMap map[string]interface{}) error {
-	for k, v := range valueMap {
-		if v != nil {
-			if err := d.Set(k, v); err != nil {
-				return fmt.Errorf("error setting %s for resource %s: %s", k, d.Id(), err)
-			}
-		}
-	}
-	return nil
+    for k, v := range valueMap {
+        if v != nil {
+            if err := d.Set(k, v); err != nil {
+                return fmt.Errorf("error setting %s for resource %s: %s", k, d.Id(), err)
+            }
+        }
+    }
+    return nil
 }
 
 // Okta SDK will (not often) return just `Okta API has returned an error: ""`` when the error is not valid JSON.
 // The status should help with debugability. Potentially also could check for an empty error and omit
 // it when it occurs and build some more context.
 func responseErr(resp *okta.Response, err error) error {
-	if err != nil {
-		msg := err.Error()
-		if resp != nil {
-			msg += fmt.Sprintf(", Status: %s", resp.Status)
-		}
-		return errors.New(msg)
-	}
-	return nil
+    if err != nil {
+        msg := err.Error()
+        if resp != nil {
+            msg += fmt.Sprintf(", Status: %s", resp.Status)
+        }
+        return errors.New(msg)
+    }
+    return nil
 }
 
 func validatePriority(in, out int64) error {
-	if in > 0 && in != out {
-		return fmt.Errorf("provided priority was not valid, got: %d, API responded with: %d. See schema for attribute details", in, out)
-	}
-	return nil
+    if in > 0 && in != out {
+        return fmt.Errorf("provided priority was not valid, got: %d, API responded with: %d. See schema for attribute details", in, out)
+    }
+    return nil
 }
 
 func buildEnum(ae []interface{}, elemType string) ([]interface{}, error) {
-	enum := make([]interface{}, len(ae))
-	for i, aeVal := range ae {
-		if aeVal == nil {
-			switch elemType {
-			case "number":
-				enum[i] = float64(0)
-			case "integer":
-				enum[i] = 0
-			default:
-				enum[i] = ""
-			}
-			continue
-		}
-
-		aeStr, ok := aeVal.(string)
-		if !ok {
-			return nil, fmt.Errorf("expected %+v value to cast to string", aeVal)
-		}
-		switch elemType {
-		case "number":
-			f, err := strconv.ParseFloat(aeStr, 64)
-			if err != nil {
-				return nil, errInvalidElemFormat
-			}
-			enum[i] = f
-		case "integer":
-			f, err := strconv.Atoi(aeStr)
-			if err != nil {
-				return nil, errInvalidElemFormat
-			}
-			enum[i] = f
-		default:
-			enum[i] = aeStr
-		}
-	}
-	return enum, nil
-}
-
-<<<<<<< HEAD
-// Normalizes to certificate object when it's passed as a the raw b64 block instead of a full pem file
-func rawCertNormalize(certContents string) (*x509.Certificate, error) {
-	certContents = strings.ReplaceAll(strings.TrimSpace(certContents), " ", "")
-	certDecoded, err := base64.StdEncoding.DecodeString(certContents)
-	if err != nil {
-		return nil, fmt.Errorf("failed to decode b64: %s", err)
-	}
-	cert, err := x509.ParseCertificate(certDecoded)
-	if err != nil {
-		return nil, fmt.Errorf("failed to decode pem certificate: %s", err)
-	}
-
-	return cert, nil
-}
-
-// Normalizes to certificate object when passed as PEM formatted certificate file
-func pemCertNormalize(certContents string) (*x509.Certificate, error) {
-	certContents = strings.TrimSpace(certContents)
-	cert, rest := pem.Decode([]byte(certContents))
-	if cert == nil {
-		return nil, fmt.Errorf("failed to decode PEM file, rest: %s", rest)
-	}
-
-	parsedCert, err := x509.ParseCertificate(cert.Bytes)
-	if err != nil {
-		return nil, fmt.Errorf("failed to parse certificate: %s", err)
-	}
-
-	return parsedCert, nil
-}
-
-func certNormalize(certContents string) (*x509.Certificate, error) {
-	certDecoded, err := pemCertNormalize(certContents)
-	if err == nil {
-		return certDecoded, nil
-	}
-	certDecoded, err = rawCertNormalize(certContents)
-	if err != nil {
-		return nil, err
-	}
-	return certDecoded, nil
-=======
+    enum := make([]interface{}, len(ae))
+    for i, aeVal := range ae {
+        if aeVal == nil {
+            switch elemType {
+            case "number":
+                enum[i] = float64(0)
+            case "integer":
+                enum[i] = 0
+            default:
+                enum[i] = ""
+            }
+            continue
+        }
+
+        aeStr, ok := aeVal.(string)
+        if !ok {
+            return nil, fmt.Errorf("expected %+v value to cast to string", aeVal)
+        }
+        switch elemType {
+        case "number":
+            f, err := strconv.ParseFloat(aeStr, 64)
+            if err != nil {
+                return nil, errInvalidElemFormat
+            }
+            enum[i] = f
+        case "integer":
+            f, err := strconv.Atoi(aeStr)
+            if err != nil {
+                return nil, errInvalidElemFormat
+            }
+            enum[i] = f
+        default:
+            enum[i] = aeStr
+        }
+    }
+    return enum, nil
+}
+
 // localFileStateFunc - helper for schema.Schema StateFunc checking if a the
 // blob of a local file has changed - is not file path dependant.
 func localFileStateFunc(val interface{}) string {
-	filePath := val.(string)
-	if filePath == "" {
-		return ""
-	}
-	return computeFileHash(filePath)
+    filePath := val.(string)
+    if filePath == "" {
+        return ""
+    }
+    return computeFileHash(filePath)
 }
 
 // computeFileHash - equivalent to  `shasum -a 256 filepath`
 func computeFileHash(filename string) string {
-	file, err := os.Open(filename)
-	if err != nil {
-		return ""
-	}
-	defer file.Close()
-	h := sha256.New()
-	if _, err := io.Copy(h, file); err != nil {
-		log.Fatal(err)
-	}
-	return hex.EncodeToString(h.Sum(nil))
+    file, err := os.Open(filename)
+    if err != nil {
+        return ""
+    }
+    defer file.Close()
+    h := sha256.New()
+    if _, err := io.Copy(h, file); err != nil {
+        log.Fatal(err)
+    }
+    return hex.EncodeToString(h.Sum(nil))
 }
 
 // suppressDuringCreateFunc - attribute has changed assume this is a create and
 // treat the properties as readers not caring about what would otherwise apear
 // to be drift.
 func suppressDuringCreateFunc(attribute string) func(k, old, new string, d *schema.ResourceData) bool {
-	return func(k, old, new string, d *schema.ResourceData) bool {
-		if d.HasChange(attribute) {
-			return true
-		}
-		return old == new
-	}
->>>>>>> ef238686
+    return func(k, old, new string, d *schema.ResourceData) bool {
+        if d.HasChange(attribute) {
+            return true
+        }
+        return old == new
+    }
+}
+
+// Normalizes to certificate object when it's passed as a the raw b64 block instead of a full pem file
+func rawCertNormalize(certContents string) (*x509.Certificate, error) {
+    certContents = strings.ReplaceAll(strings.TrimSpace(certContents), " ", "")
+    certDecoded, err := base64.StdEncoding.DecodeString(certContents)
+    if err != nil {
+        return nil, fmt.Errorf("failed to decode b64: %s", err)
+    }
+    cert, err := x509.ParseCertificate(certDecoded)
+    if err != nil {
+        return nil, fmt.Errorf("failed to decode pem certificate: %s", err)
+    }
+
+    return cert, nil
+}
+
+// Normalizes to certificate object when passed as PEM formatted certificate file
+func pemCertNormalize(certContents string) (*x509.Certificate, error) {
+    certContents = strings.TrimSpace(certContents)
+    cert, rest := pem.Decode([]byte(certContents))
+    if cert == nil {
+        return nil, fmt.Errorf("failed to decode PEM file, rest: %s", rest)
+    }
+
+    parsedCert, err := x509.ParseCertificate(cert.Bytes)
+    if err != nil {
+        return nil, fmt.Errorf("failed to parse certificate: %s", err)
+    }
+
+    return parsedCert, nil
+}
+
+func certNormalize(certContents string) (*x509.Certificate, error) {
+    certDecoded, err := pemCertNormalize(certContents)
+    if err == nil {
+        return certDecoded, nil
+    }
+    certDecoded, err = rawCertNormalize(certContents)
+    if err != nil {
+        return nil, err
+    }
+    return certDecoded, nil
 }