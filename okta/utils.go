--- conflicted
+++ resolved
@@ -197,7 +197,6 @@
 	return nil
 }
 
-<<<<<<< HEAD
 func validateIsURL(val interface{}, b string) ([]string, []error) {
 	doesMatch, err := regexp.Match(`^(?:https?:\/\/)?(?:[^@\/\n]+@)?(?:www\.)?([^:\/\n]+)`, []byte(val.(string)))
 
@@ -208,7 +207,8 @@
 	}
 
 	return nil, nil
-=======
+}
+
 func ensureNotDefault(d *schema.ResourceData, t string) error {
 	thing := fmt.Sprintf("Default %s", t)
 
@@ -217,5 +217,4 @@
 	}
 
 	return nil
->>>>>>> 61511fa5
 }