package okta

import (
	"fmt"
	"regexp"
	"strings"
	"unicode"

	"github.com/okta/okta-sdk-golang/okta"

	articulateOkta "github.com/articulate/oktasdk-go/okta"
	"github.com/hashicorp/terraform/helper/schema"
)

// camel cased strings from okta responses become underscore separated to match
// the terraform configs for state file setting (ie. firstName from okta response becomes first_name)
func camelCaseToUnderscore(s string) string {
	a := []rune(s)

	for i, r := range a {
		if !unicode.IsLower(r) {
			a = append(a, 0)
			a[i] = unicode.ToLower(r)
			copy(a[i+1:], a[i:])
			a[i] = []rune("_")[0]
		}
	}

	s = string(a)

	return s
}

// Conditionally validates a slice of strings for required and valid values.
func conditionalValidator(field string, typeValue string, require []string, valid []string, actual []string) error {
	explanation := fmt.Sprintf("failed conditional validation for field \"%s\" of type \"%s\", it can contain %s", field, typeValue, strings.Join(valid, ", "))

	if len(require) > 0 {
		explanation = fmt.Sprintf("%s and must contain %s", explanation, strings.Join(require, ", "))
	}

	for _, val := range require {
		if !contains(actual, val) {
			return fmt.Errorf("%s, received %s", explanation, strings.Join(actual, ", "))
		}
	}

	for _, val := range actual {
		if !contains(valid, val) {
			return fmt.Errorf("%s, received %s", explanation, strings.Join(actual, ", "))
		}
	}

	return nil
}

func contains(s []string, e string) bool {
	for _, a := range s {
		if a == e {
			return true
		}
	}

	return false
}

// Ensures all elements are contained in slice.
func containsAll(s []string, elements ...string) bool {
	for _, a := range elements {
		if !contains(s, a) {
			return false
		}
	}

	return true
}

// Ensures at least one element is contained in provided slice. More performant version of contains(..) || contains(..)
func containsOne(s []string, elements ...string) bool {
	for _, a := range s {
		if contains(elements, a) {
			return true
		}
	}

	return false
}

func convertBoolToInt(b bool) int {
	if b == true {
		return 1
	}
	return 0
}

func convertIntToBool(i int) bool {
	if i > 0 {
		return true
	}

	return false
}

func convertInterfaceToStringArr(purportedList interface{}) []string {
	var arr []string
	rawArr, ok := purportedList.([]interface{})

	if ok {
		arr = make([]string, len(rawArr))
		for i, thing := range rawArr {
			arr[i] = thing.(string)
		}
	}

	return arr
}

// Converts interface to string array, if there are no elements it returns nil to conform with optional properties.
func convertInterfaceToStringArrNullable(purportedList interface{}) []string {
	arr := convertInterfaceToStringArr(purportedList)

	if len(arr) < 1 {
		return nil
	}

	return arr
}

func convertStringArrToInterface(stringList []string) []interface{} {
	arr := make([]interface{}, len(stringList))
	for i, str := range stringList {
		arr[i] = str
	}
	return arr
}

// Allows you to chain multiple validation functions
func createValidationChain(validationChain ...schema.SchemaValidateFunc) schema.SchemaValidateFunc {
	return func(val interface{}, key string) ([]string, []error) {
		var warningList []string
		var errorList []error

		for _, cb := range validationChain {
			warnings, errors := cb(val, key)
			errorList = append(errorList, errors...)
			warningList = append(warningList, warnings...)
		}

		return warningList, errorList
	}
}

func createValueDiffSuppression(newValueToIgnore string) schema.SchemaDiffSuppressFunc {
	return func(k, old, new string, d *schema.ResourceData) bool {
		return new == newValueToIgnore
	}
}

func getClientFromMetadata(meta interface{}) *articulateOkta.Client {
	return meta.(*Config).articulateOktaClient
}

func getOktaClientFromMetadata(meta interface{}) *okta.Client {
	return meta.(*Config).oktaClient
}

func is404(client *articulateOkta.Client) bool {
	return client.OktaErrorCode == "E0000007"
}

// regex lovingly lifted from: http://www.golangprograms.com/regular-expression-to-validate-email-address.html
func matchEmailRegexp(val interface{}, key string) (warnings []string, errors []error) {
	re := regexp.MustCompile("^[a-zA-Z0-9.!#$%&'*+/=?^_`{|}~-]+@[a-zA-Z0-9](?:[a-zA-Z0-9-]{0,61}[a-zA-Z0-9])?(?:\\.[a-zA-Z0-9](?:[a-zA-Z0-9-]{0,61}[a-zA-Z0-9])?)*$")
	if re.MatchString(val.(string)) == false {
		errors = append(errors, fmt.Errorf("%s field not a valid email address", key))
	}
	return warnings, errors
}

// The best practices states that aggregate types should have error handling (think non-primitive). This will not attempt to set nil values.
func setNonPrimitives(data *schema.ResourceData, valueMap map[string]interface{}) error {
	for k, v := range valueMap {
		if v != nil {
			if err := data.Set(k, v); err != nil {
				return fmt.Errorf("error setting %s for resource %s: %s", k, data.Id(), err)
			}
		}
	}

	return nil
}

func suppressDefaultedArrayDiff(k, old, new string, d *schema.ResourceData) bool {
	return new == "0"
}

func suppressDefaultedDiff(k, old, new string, d *schema.ResourceData) bool {
	return new == ""
}

func validatePriority(in int, out int) error {
	if in > 0 && in != out {
		return fmt.Errorf("provided priority was not valid, got: %d, API responded with: %d. See schema for attribute details", in, out)
	}

	return nil
<<<<<<< HEAD
}

// Allows you to chain multiple validation functions
func createValidationChain(validationChain ...schema.SchemaValidateFunc) schema.SchemaValidateFunc {
	return func(val interface{}, key string) ([]string, []error) {
		var warningList []string
		var errorList []error

		for _, cb := range validationChain {
			warnings, errors := cb(val, key)
			errorList = append(errorList, errors...)
			warningList = append(warningList, warnings...)
		}

		return warningList, errorList
	}
}

// Conditionally validates a slice of strings for required and valid values.
func conditionalValidator(field string, typeValue string, require []string, valid []string, actual []string) error {
	explanation := fmt.Sprintf("failed conditional validation for field \"%s\" of type \"%s\", it can contain %s", field, typeValue, strings.Join(valid, ", "))

	if len(require) > 0 {
		explanation = fmt.Sprintf("%s and must contain %s", explanation, strings.Join(require, ", "))
	}

	for _, val := range require {
		if !contains(actual, val) {
			return fmt.Errorf("%s, received %s", explanation, strings.Join(actual, ", "))
		}
	}

	for _, val := range actual {
		if !contains(valid, val) {
			return fmt.Errorf("%s, received %s", explanation, strings.Join(actual, ", "))
		}
	}

	return nil
}

func ensureNotDefault(d *schema.ResourceData, t string) error {
	thing := fmt.Sprintf("Default %s", t)

	if d.Get("name").(string) == thing {
		return fmt.Errorf("%s is immutable", thing)
	}

	return nil
=======
>>>>>>> d9001b1e
}<|MERGE_RESOLUTION|>--- conflicted
+++ resolved
@@ -154,6 +154,16 @@
 	return func(k, old, new string, d *schema.ResourceData) bool {
 		return new == newValueToIgnore
 	}
+}
+
+func ensureNotDefault(d *schema.ResourceData, t string) error {
+	thing := fmt.Sprintf("Default %s", t)
+
+	if d.Get("name").(string) == thing {
+		return fmt.Errorf("%s is immutable", thing)
+	}
+
+	return nil
 }
 
 func getClientFromMetadata(meta interface{}) *articulateOkta.Client {
@@ -204,56 +214,4 @@
 	}
 
 	return nil
-<<<<<<< HEAD
-}
-
-// Allows you to chain multiple validation functions
-func createValidationChain(validationChain ...schema.SchemaValidateFunc) schema.SchemaValidateFunc {
-	return func(val interface{}, key string) ([]string, []error) {
-		var warningList []string
-		var errorList []error
-
-		for _, cb := range validationChain {
-			warnings, errors := cb(val, key)
-			errorList = append(errorList, errors...)
-			warningList = append(warningList, warnings...)
-		}
-
-		return warningList, errorList
-	}
-}
-
-// Conditionally validates a slice of strings for required and valid values.
-func conditionalValidator(field string, typeValue string, require []string, valid []string, actual []string) error {
-	explanation := fmt.Sprintf("failed conditional validation for field \"%s\" of type \"%s\", it can contain %s", field, typeValue, strings.Join(valid, ", "))
-
-	if len(require) > 0 {
-		explanation = fmt.Sprintf("%s and must contain %s", explanation, strings.Join(require, ", "))
-	}
-
-	for _, val := range require {
-		if !contains(actual, val) {
-			return fmt.Errorf("%s, received %s", explanation, strings.Join(actual, ", "))
-		}
-	}
-
-	for _, val := range actual {
-		if !contains(valid, val) {
-			return fmt.Errorf("%s, received %s", explanation, strings.Join(actual, ", "))
-		}
-	}
-
-	return nil
-}
-
-func ensureNotDefault(d *schema.ResourceData, t string) error {
-	thing := fmt.Sprintf("Default %s", t)
-
-	if d.Get("name").(string) == thing {
-		return fmt.Errorf("%s is immutable", thing)
-	}
-
-	return nil
-=======
->>>>>>> d9001b1e
 }