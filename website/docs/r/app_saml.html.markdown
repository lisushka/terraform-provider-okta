---
layout: "okta"
page_title: "Okta: okta_app_saml"
sidebar_current: "docs-okta-resource-app-saml"
description: |-
  Creates a SAML Application.
---

# okta_app_saml

This resource allows you to create and configure a SAML Application.

## Example Usage

```hcl
resource "okta_app_saml" "example" {
  label                    = "example"
  sso_url                  = "https://example.com"
  recipient                = "https://example.com"
  destination              = "https://example.com"
  audience                 = "https://example.com/audience"
  subject_name_id_template = "$${user.userName}"
  subject_name_id_format   = "urn:oasis:names:tc:SAML:1.1:nameid-format:emailAddress"
  response_signed          = true
  signature_algorithm      = "RSA_SHA256"
  digest_algorithm         = "SHA256"
  honor_force_authn        = false
  authn_context_class_ref  = "urn:oasis:names:tc:SAML:2.0:ac:classes:PasswordProtectedTransport"

  attribute_statements {
    type         = "GROUP"
    name         = "groups"
    filter_type  = "REGEX"
    filter_value = ".*"
  }
}
```

### With inline hook

```hcl
resource "okta_inline_hook" "test" {
  name    = "testAcc_replace_with_uuid"
  status  = "ACTIVE"
  type    = "com.okta.saml.tokens.transform"
  version = "1.0.2"

  channel = {
    type    = "HTTP"
    version = "1.0.0"
    uri     = "https://example.com/test1"
    method  = "POST"
  }
  auth = {
    key   = "Authorization"
    type  = "HEADER"
    value = "secret"
  }
}

resource "okta_app_saml" "test" {
  label                     = "testAcc_replace_with_uuid"
  sso_url                   = "https://google.com"
  recipient                 = "https://here.com"
  destination               = "https://its-about-the-journey.com"
  audience                  = "https://audience.com"
  subject_name_id_template  = "$${user.userName}"
  subject_name_id_format    = "urn:oasis:names:tc:SAML:1.1:nameid-format:emailAddress"
  response_signed           = true
  signature_algorithm       = "RSA_SHA256"
  digest_algorithm          = "SHA256"
  honor_force_authn         = false
  authn_context_class_ref   = "urn:oasis:names:tc:SAML:2.0:ac:classes:PasswordProtectedTransport"
  inline_hook_id            = okta_inline_hook.test.id

  depends_on = [
    okta_inline_hook.test
  ]
  attribute_statements {
    type         = "GROUP"
    name         = "groups"
    filter_type  = "REGEX"
    filter_value = ".*"
  }
}
```

### Pre-configured app with SAML 1.1 sign-on mode

```hcl
resource "okta_app_saml" "test" {
  app_settings_json = <<JSON
{
    "groupFilter": "app1.*",
    "siteURL": "https://www.okta.com"
}
JSON
  label = "SharePoint (On-Premise)"
  preconfigured_app = "sharepoint_onpremise"
  saml_version = "1.1"
  status = "ACTIVE"
  user_name_template = "$${source.login}"
  user_name_template_type = "BUILT_IN"
}
```

### Pre-configured app with SAML 1.1 sign-on mode, `app_settings_json` and `app_links_json`

```hcl
resource "okta_app_saml" "office365" {
  preconfigured_app = "office365"
  label             = "Microsoft Office 365"
  status            = "ACTIVE"
  saml_version      = "1.1"
  app_settings_json = <<JSON
    {
       "wsFedConfigureType": "AUTO",
       "windowsTransportEnabled": false,
       "domain": "okta.com",
       "msftTenant": "okta",
       "domains": [],
       "requireAdminConsent": false
    }
JSON
  app_links_json    = <<JSON
  {
      "calendar": false,
      "crm": false,
      "delve": false,
      "excel": false,
      "forms": false,
      "mail": false,
      "newsfeed": false,
      "onedrive": false,
      "people": false,
      "planner": false,
      "powerbi": false,
      "powerpoint": false,
      "sites": false,
      "sway": false,
      "tasks": false,
      "teams": false,
      "video": false,
      "word": false,
      "yammer": false,
      "login": true
  }
JSON
}
```

## Argument Reference

The following arguments are supported:

- `accessibility_error_redirect_url` - (Optional) Custom error page URL.

- `accessibility_login_redirect_url` - (Optional) Custom login page for this application.

- `accessibility_self_service` - (Optional) Enable self-service. Default is: `false`.

- `acs_endpoints` - (Optional) An array of ACS endpoints. You can configure a maximum of 100 endpoints.

- `admin_note` - (Optional) Application notes for admins.

- `app_links_json` - (Optional) Displays specific appLinks for the app. The value for each application link should be boolean.

- `app_settings_json` - (Optional) Application settings in JSON format.

- `assertion_signed` - (Optional) Determines whether the SAML assertion is digitally signed.

- `attribute_statements` - (Optional) List of SAML Attribute statements.

  - `name` - (Required) The name of the attribute statement.
  - `filter_type` - (Optional) Type of group attribute filter. Valid values are: `"STARTS_WITH"`, `"EQUALS"`, `"CONTAINS"`, or `"REGEX"`
  - `filter_value` - (Optional) Filter value to use.
  - `namespace` - (Optional) The attribute namespace. It can be set to `"urn:oasis:names:tc:SAML:2.0:attrname-format:unspecified"`, `"urn:oasis:names:tc:SAML:2.0:attrname-format:uri"`, or `"urn:oasis:names:tc:SAML:2.0:attrname-format:basic"`.
  - `type` - (Optional) The type of attribute statement value. Valid values are: `"EXPRESSION"` or `"GROUP"`. Default is `"EXPRESSION"`.
  - `values` - (Optional) Array of values to use.

- `audience` - (Optional) Audience restriction.

- `authn_context_class_ref` - (Optional) Identifies the SAML authentication context class for the assertion’s authentication statement.

- `auto_submit_toolbar` - (Optional) Display auto submit toolbar. Default is: `false`

- `default_relay_state` - (Optional) Identifies a specific application resource in an IDP initiated SSO scenario.

- `destination` - (Optional) Identifies the location where the SAML response is intended to be sent inside the SAML assertion.

- `digest_algorithm` - (Optional) Determines the digest algorithm used to digitally sign the SAML assertion and response.

- `enduser_note` - (Optional) Application notes for end users.

- `features` - (Optional) features enabled. Notice: you can't currently configure provisioning features via the API.

- `groups` - (Optional) Groups associated with the application.

  - `DEPRECATED`: Please replace usage with the `okta_app_group_assignments` (or `okta_app_group_assignment`) resource.

- `hide_ios` - (Optional) Do not display application icon on mobile app. Default is: `false`

- `hide_web` - (Optional) Do not display application icon to users. Default is: `false`

- `honor_force_authn` - (Optional) Prompt user to re-authenticate if SP asks for it. Default is: `false`

- `idp_issuer` - (Optional) SAML issuer ID.

- `implicit_assignment` - (Optional) _Early Access Property_. Enables [Federation Broker Mode](https://help.okta.com/en/prod/Content/Topics/Apps/apps-fbm-enable.htm). When this mode is enabled, `users` and `groups` arguments are ignored.

- `inline_hook_id` - (Optional) Saml Inline Hook associated with the application.

- `key_name` - (Optional) Certificate name. This modulates the rotation of keys. New name == new key. Required to be set with `key_years_valid`.

- `key_years_valid` - (Optional) Number of years the certificate is valid (2 - 10 years).

- `label` - (Required) label of application.

- `logo` - (Optional) Local file path to the logo. The file must be in PNG, JPG, or GIF format, and less than 1 MB in size.

- `preconfigured_app` - (Optional) name of application from the Okta Integration Network, if not included a custom app will be created.  
  If not provided the following arguments are required:

  - `sso_url`
  - `recipient`
  - `destination`
  - `audience`
  - `subject_name_id_template`
  - `subject_name_id_format`
  - `signature_algorithm`
  - `digest_algorithm`
  - `authn_context_class_ref`

- `recipient` - (Optional) The location where the app may present the SAML assertion.

- `request_compressed` - (Optional) Denotes whether the request is compressed or not.

- `response_signed` - (Optional) Determines whether the SAML auth response message is digitally signed.

- `saml_version` - (Optional) SAML version for the app's sign-on mode. Valid values are: `"2.0"` or `"1.1"`. Default is `"2.0"`.

- `signature_algorithm` - (Optional) Signature algorithm used ot digitally sign the assertion and response.

- `single_logout_certificate` - (Optional) x509 encoded certificate that the Service Provider uses to sign Single Logout requests.
  Note: should be provided without `-----BEGIN CERTIFICATE-----` and `-----END CERTIFICATE-----`, see [official documentation](https://developer.okta.com/docs/reference/api/apps/#service-provider-certificate).

- `single_logout_issuer` - (Optional) The issuer of the Service Provider that generates the Single Logout request.

- `single_logout_url` - (Optional) The location where the logout response is sent.

- `skip_groups` - (Optional) Indicator that allows the app to skip `groups` sync (it can also be provided during import). Default is `false`.

- `skip_users` - (Optional) Indicator that allows the app to skip `users` sync (it can also be provided during import). Default is `false`.

- `sp_issuer` - (Optional) SAML service provider issuer.

- `sso_url` - (Optional) Single Sign-on Url.

- `status` - (Optional) status of application.

- `subject_name_id_format` - (Optional) Identifies the SAML processing rules.

- `subject_name_id_template` - (Optional) Template for app user's username when a user is assigned to the app.

- `user_name_template` - (Optional) Username template. Default is: `"${source.login}"`

- `user_name_template_push_status` - (Optional) Push username on update. Valid values: `"PUSH"` and `"DONT_PUSH"`.

- `user_name_template_suffix` - (Optional) Username template suffix.

- `user_name_template_type` - (Optional) Username template type. Default is: `"BUILT_IN"`.

- `users` - (Optional) Users associated with the application.

  - `DEPRECATED`: Please replace usage with the `okta_app_user` resource.

- `authentication_policy` - (Optional) The ID of the associated `app_signon_policy`. If this property is removed from the application the `default` sign-on-policy will be associated with this application.

## Attributes Reference

- `id` - id of application.

- `name` - Name assigned to the application by Okta.

- `sign_on_mode` - Sign-on mode of application.

- `key_id` - Certificate key ID.

- `key_name` - Certificate name. This modulates the rotation of keys. New name == new key.

- `keys` - An array of all key credentials for the application. Format of each entry is as follows:

  - `kid` - Key ID.

  - `kty` - Identifies the cryptographic algorithm family used with the key.

  - `use` - Intended use of the public key.

  - `created` - Date created.

  - `last_updated` - Date the key was last updated.

  - `expires_at` - Date the key expires.

  - `e` - RSA exponent.

  - `n` - RSA modulus.

  - `x5c` - X.509 certificate chain.

  - `x5t_s256` - X.509 certificate SHA-256 thumbprint.

- `certificate` - The raw signing certificate.

- `metadata` - The raw SAML metadata in XML.

- `metadata_url` - SAML xml metadata URL.

- `http_post_binding` - `urn:oasis:names:tc:SAML:2.0:bindings:HTTP-Post` location from the SAML metadata.

- `http_redirect_binding` - `urn:oasis:names:tc:SAML:2.0:bindings:HTTP-Redirect` location from the SAML metadata.

- `entity_key` - Entity ID, the ID portion of the `entity_url`.

- `entity_url` - Entity URL for instance [http://www.okta.com/exk1fcia6d6EMsf331d8](http://www.okta.com/exk1fcia6d6EMsf331d8).

- `logo_url` - Direct link of application logo.

<<<<<<< HEAD
## Timeouts

-> See [here](https://developer.okta.com/todo) for Considerations when Syncing Users/Groups

The `timeouts` block allows you to specify timeouts for certain actions: 

- `create` - (Defaults to no timeout) Used when creating the App with synced Users/Groups.

- `update` - (Defaults to no timeout) Used when updating the App with synced Users/Groups.

- `read` - (Defaults to no timeout) Used when reading the App with synced Users/Groups.
=======
- `embedd_url` - Url that can be used to embed this application into another portal.
>>>>>>> fdabdfac

## Import

A SAML App can be imported via the Okta ID.

```
$ terraform import okta_app_saml.example &#60;app id&#62;
```

It's also possible to import app without groups or/and users. In this case ID may look like this:

```
$ terraform import okta_app_basic_auth.example &#60;app id&#62;/skip_users

$ terraform import okta_app_basic_auth.example &#60;app id&#62;/skip_users/skip_groups

$ terraform import okta_app_basic_auth.example &#60;app id&#62;/skip_groups
```<|MERGE_RESOLUTION|>--- conflicted
+++ resolved
@@ -326,21 +326,17 @@
 
 - `logo_url` - Direct link of application logo.
 
-<<<<<<< HEAD
+- `embedd_url` - Url that can be used to embed this application into another portal.
+
 ## Timeouts
 
--> See [here](https://developer.okta.com/todo) for Considerations when Syncing Users/Groups
-
-The `timeouts` block allows you to specify timeouts for certain actions: 
-
-- `create` - (Defaults to no timeout) Used when creating the App with synced Users/Groups.
-
-- `update` - (Defaults to no timeout) Used when updating the App with synced Users/Groups.
-
-- `read` - (Defaults to no timeout) Used when reading the App with synced Users/Groups.
-=======
-- `embedd_url` - Url that can be used to embed this application into another portal.
->>>>>>> fdabdfac
+The `timeouts` block allows you to specify custom [timeouts](https://www.terraform.io/language/resources/syntax#operation-timeouts) for certain actions: 
+
+- `create` - Create timeout if syncing users/groups (default 1 hour).
+
+- `update` - Update timeout if syncing users/groups (default 1 hour).
+
+- `read` - Read timeout if syncing users/groups (default 1 hour).
 
 ## Import
 
